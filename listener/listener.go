--- conflicted
+++ resolved
@@ -16,7 +16,6 @@
 
 const (
 	defaultSubscriptionName = "default"
-	LockDuration            = time.Minute //same as the servicebus sdk but we want to have a const so we renew at correct times
 )
 
 // Listener is a struct to contain service bus entities relevant to subscribing to a publisher topic
@@ -30,7 +29,6 @@
 	maxDeliveryCount   int32
 	lockDuration       time.Duration
 	filterDefinitions  []*filterDefinition
-	concurrency        uint
 }
 
 // Subscription returns the servicebus.SubscriptionEntity that the listener is setup with
@@ -133,12 +131,6 @@
 	}
 }
 
-<<<<<<< HEAD
-//process c messages in parallel
-func WithConcurrency(c uint) Option {
-	return func(l *Listener) error {
-		l.concurrency = c
-=======
 // WithSubscriptionDetails allows listeners to control subscription details for longer lived operations.
 // If you using RetryLater you probably want this. Passing zeros leaves it up to Service bus defaults
 func WithSubscriptionDetails(lock time.Duration, maxDelivery int32) ManagementOption {
@@ -155,7 +147,6 @@
 			return fmt.Errorf("Max Deliveries must be positive")
 		}
 		l.maxDeliveryCount = maxDelivery
->>>>>>> ad0a18c6
 		return nil
 	}
 }
@@ -256,12 +247,8 @@
 		_ = topic.Close(ctx)
 	}()
 
-	if l.concurrency == 0 {
-		l.concurrency = 1 //RetryLater won't work with this. Come back and change after talking to strebec?
-	}
-	prefetch := servicebus.SubscriptionWithPrefetchCount(uint32(l.concurrency))
 	// Generate new subscription client
-	sub, err := topic.NewSubscription(l.subscriptionEntity.Name, prefetch)
+	sub, err := topic.NewSubscription(l.subscriptionEntity.Name)
 	if err != nil {
 		return fmt.Errorf("failed to create new subscription %s: %w", l.subscriptionEntity.Name, err)
 	}
@@ -270,17 +257,9 @@
 		return fmt.Errorf("failed to create new subscription receiver %s: %w", l.subscriptionEntity.Name, err)
 	}
 
-	semaphore := make(chan bool, l.concurrency)
-	//for each messge start two go routines one to handle the message and anotehr to renew lock till we're done
-	var concurrentHandler servicebus.HandlerFunc = func(ctx context.Context, msg *servicebus.Message) error {
-		semaphore <- true //should make sure we block at l.concurrency
-		done := make(chan bool)
-		ctx, cancel = context.WithCancel(ctx)
-		go func() {
-			defer func() {
-				done <- true
-				<-semaphore
-			}()
+	// Create a handle class that has that function
+	listenerHandle := subReceiver.Listen(ctx, servicebus.HandlerFunc(
+		func(ctx context.Context, msg *servicebus.Message) error {
 			currentHandler := handler
 			for !message.IsDone(currentHandler) {
 				currentHandler = currentHandler.Do(ctx, handler, msg)
@@ -289,27 +268,8 @@
 					currentHandler = message.Complete()
 				}
 			}
-		}()
-		//renew locks periodically
-		go func() {
-			for {
-				select {
-				case <-done:
-					return
-				case <-ctx.Done():
-					return
-				case <-time.After(LockDuration / time.Duration(10)):
-					sub.RenewLocks(ctx, msg)
-					//nothing we can do about errors.
-
-				}
-			}
-		}()
-		return nil
-	}
-
-	// Create a handle class that has that function
-	listenerHandle := subReceiver.Listen(ctx, concurrentHandler)
+			return nil
+		}))
 	l.listenerHandle = listenerHandle
 	<-listenerHandle.Done()
 
@@ -360,13 +320,7 @@
 	return tm.Get(ctx, topicName)
 }
 
-<<<<<<< HEAD
-var lockDuration = 5
-
-func getSubscriptionEntity(
-=======
 func (l *Listener) getSubscriptionEntity(
->>>>>>> ad0a18c6
 	ctx context.Context,
 	subscriptionName string) (*servicebus.SubscriptionEntity, error) {
 
@@ -388,10 +342,6 @@
 	if err == nil {
 		return subEntity, nil
 	}
-<<<<<<< HEAD
-	duration := LockDuration
-	return sm.Put(ctx, name, servicebus.SubscriptionWithLockDuration(&duration))
-=======
 	mutateSericeDetails := func(s *servicebus.SubscriptionDescription) error {
 		if l.maxDeliveryCount > 0 {
 			s.MaxDeliveryCount = &l.maxDeliveryCount
@@ -402,7 +352,6 @@
 		return nil
 	}
 	return sm.Put(ctx, name, mutateSericeDetails)
->>>>>>> ad0a18c6
 }
 
 func ensureFilterRule(
